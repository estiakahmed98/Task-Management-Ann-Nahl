--- conflicted
+++ resolved
@@ -2,7 +2,7 @@
 
 "use client";
 
-<<<<<<< HEAD
+import { useMemo, useState, useEffect } from "react";
 import {
   Card,
   CardContent,
@@ -10,10 +10,6 @@
   CardTitle,
   CardDescription,
 } from "@/components/ui/card";
-=======
-import { useMemo, useState, useEffect } from "react";
-import { Card, CardContent, CardHeader, CardTitle, CardDescription } from "@/components/ui/card";
->>>>>>> 2be56e15
 import { Button } from "@/components/ui/button";
 import { Badge } from "@/components/ui/badge";
 import { Input } from "@/components/ui/input";
@@ -84,7 +80,8 @@
   formatTimerDisplay: (seconds: number) => string;
 }) {
   // 🔒 Lock rule
-  const isLocked = (t: Task) => t.status === "completed" || t.status === "qc_approved";
+  const isLocked = (t: Task) =>
+    t.status === "completed" || t.status === "qc_approved";
 
   // Complete modal opener (blocked for locked)
   const onRequestComplete = (task: Task) => {
@@ -103,24 +100,32 @@
     if (cl) return cl;
     if (isSocialActivity(t)) return cl || null;
     return (
-      t.templateSiteAsset?.url ??
-      (t as any).assetUrl ??
-      (t as any).url ??
-      null
+      t.templateSiteAsset?.url ?? (t as any).assetUrl ?? (t as any).url ?? null
     );
   };
 
   // Hide Asset column if all are social
   const hideAssetColumn = useMemo(
-    () => filteredTasks.length > 0 && filteredTasks.every((t) => isSocialActivity(t)),
+    () =>
+      filteredTasks.length > 0 &&
+      filteredTasks.every((t) => isSocialActivity(t)),
     [filteredTasks]
   );
 
   // Copy + Password UI
-  const [copied, setCopied] = useState<{ id: string; type: "url" | "password" } | null>(null);
-  const [visiblePasswords, setVisiblePasswords] = useState<Set<string>>(new Set());
-
-  const handleCopy = async (text: string, id: string, type: "url" | "password") => {
+  const [copied, setCopied] = useState<{
+    id: string;
+    type: "url" | "password";
+  } | null>(null);
+  const [visiblePasswords, setVisiblePasswords] = useState<Set<string>>(
+    new Set()
+  );
+
+  const handleCopy = async (
+    text: string,
+    id: string,
+    type: "url" | "password"
+  ) => {
     if (!text) return;
     try {
       await navigator.clipboard.writeText(text);
@@ -138,7 +143,9 @@
     });
 
   // 🧲 Sticky URL cache
-  const [lastKnownUrl, setLastKnownUrl] = useState<Map<string, string>>(new Map());
+  const [lastKnownUrl, setLastKnownUrl] = useState<Map<string, string>>(
+    new Map()
+  );
 
   useEffect(() => {
     if (!filteredTasks?.length) return;
@@ -153,7 +160,8 @@
     // eslint-disable-next-line react-hooks/exhaustive-deps
   }, [filteredTasks]);
 
-  const getDisplayUrl = (t: Task) => computeUrl(t) ?? lastKnownUrl.get(t.id) ?? null;
+  const getDisplayUrl = (t: Task) =>
+    computeUrl(t) ?? lastKnownUrl.get(t.id) ?? null;
 
   // 🔘 Select-all should ignore locked tasks
   const unlockedFiltered = useMemo(
@@ -314,7 +322,8 @@
                     timerState?.taskId === task.id && timerState?.isRunning;
 
                   const displayUrl = getDisplayUrl(task);
-                  const urlCopied = copied?.id === task.id && copied?.type === "url";
+                  const urlCopied =
+                    copied?.id === task.id && copied?.type === "url";
                   const pwdVisible = isPasswordVisible(task.id);
                   const locked = isLocked(task);
 
@@ -339,7 +348,9 @@
                             }
                           }}
                           disabled={locked}
-                          className={locked ? "cursor-not-allowed opacity-50" : ""}
+                          className={
+                            locked ? "cursor-not-allowed opacity-50" : ""
+                          }
                         />
                       </td>
 
@@ -370,7 +381,9 @@
                         {getStatusBadge(task.status)}
                       </td>
 
-                      <td className="py-4 px-4">{getPriorityBadge(task.priority)}</td>
+                      <td className="py-4 px-4">
+                        {getPriorityBadge(task.priority)}
+                      </td>
 
                       <td className="py-4 px-4">
                         <Badge variant="outline" className="text-xs">
@@ -411,7 +424,9 @@
                                 variant="ghost"
                                 size="icon"
                                 className="h-8 w-8 rounded-md"
-                                onClick={() => handleCopy(displayUrl, task.id, "url")}
+                                onClick={() =>
+                                  handleCopy(displayUrl, task.id, "url")
+                                }
                                 aria-label="Copy URL"
                                 title="Copy URL"
                               >
@@ -424,7 +439,9 @@
                             </div>
                           )
                         ) : (
-                          <span className="text-sm text-gray-400 dark:text-gray-500">N/A</span>
+                          <span className="text-sm text-gray-400 dark:text-gray-500">
+                            N/A
+                          </span>
                         )}
                       </td>
 
@@ -447,7 +464,11 @@
                         {task.password ? (
                           <div className="flex items-center gap-2">
                             <span className="text-sm font-mono break-all text-gray-700 dark:text-gray-300">
-                              {locked ? "****" : pwdVisible ? task.password : "****"}
+                              {locked
+                                ? "****"
+                                : pwdVisible
+                                ? task.password
+                                : "****"}
                             </span>
                             {!locked && (
                               <Button
@@ -456,15 +477,25 @@
                                 size="icon"
                                 className="h-8 w-8 rounded-md"
                                 onClick={() => togglePassword(task.id)}
-                                aria-label={pwdVisible ? "Hide password" : "Show password"}
-                                title={pwdVisible ? "Hide password" : "Show password"}
+                                aria-label={
+                                  pwdVisible ? "Hide password" : "Show password"
+                                }
+                                title={
+                                  pwdVisible ? "Hide password" : "Show password"
+                                }
                               >
-                                {pwdVisible ? <EyeOff className="h-4 w-4" /> : <Eye className="h-4 w-4" />}
+                                {pwdVisible ? (
+                                  <EyeOff className="h-4 w-4" />
+                                ) : (
+                                  <Eye className="h-4 w-4" />
+                                )}
                               </Button>
                             )}
                           </div>
                         ) : (
-                          <span className="text-sm text-gray-400 dark:text-gray-500">N/A</span>
+                          <span className="text-sm text-gray-400 dark:text-gray-500">
+                            N/A
+                          </span>
                         )}
                       </td>
 
@@ -522,7 +553,8 @@
                 timerState?.taskId === task.id && timerState?.isRunning;
 
               const displayUrl = getDisplayUrl(task);
-              const urlCopied = copied?.id === task.id && copied?.type === "url";
+              const urlCopied =
+                copied?.id === task.id && copied?.type === "url";
               const pwdVisible = isPasswordVisible(task.id);
 
               const locked = isLocked(task);
@@ -599,12 +631,13 @@
                           </Badge>
                         </div>
 
-                        {!isSocialActivity(task) && task.templateSiteAsset?.name && (
-                          <p className="text-sm text-gray-600 dark:text-gray-400 mb-2">
-                            <span className="font-medium">Asset:</span>{" "}
-                            {task.templateSiteAsset?.name}
-                          </p>
-                        )}
+                        {!isSocialActivity(task) &&
+                          task.templateSiteAsset?.name && (
+                            <p className="text-sm text-gray-600 dark:text-gray-400 mb-2">
+                              <span className="font-medium">Asset:</span>{" "}
+                              {task.templateSiteAsset?.name}
+                            </p>
+                          )}
 
                         {/* URL + copy (disabled if locked) */}
                         {displayUrl ? (
@@ -633,11 +666,17 @@
                                     variant="ghost"
                                     size="icon"
                                     className="h-8 w-8 rounded-md"
-                                    onClick={() => handleCopy(displayUrl, task.id, "url")}
+                                    onClick={() =>
+                                      handleCopy(displayUrl, task.id, "url")
+                                    }
                                     aria-label="Copy URL"
                                     title="Copy URL"
                                   >
-                                    {urlCopied ? <Check className="h-4 w-4" /> : <Copy className="h-4 w-4" />}
+                                    {urlCopied ? (
+                                      <Check className="h-4 w-4" />
+                                    ) : (
+                                      <Copy className="h-4 w-4" />
+                                    )}
                                   </Button>
                                 </>
                               )}
@@ -668,7 +707,13 @@
                               Password:
                             </span>{" "}
                             <span className="font-mono break-all text-gray-700 dark:text-gray-300">
-                              {task.password ? (locked ? "****" : isPasswordVisible(task.id) ? task.password : "****") : "N/A"}
+                              {task.password
+                                ? locked
+                                  ? "****"
+                                  : isPasswordVisible(task.id)
+                                  ? task.password
+                                  : "****"
+                                : "N/A"}
                             </span>
                             {task.password && !locked && (
                               <Button
@@ -677,10 +722,22 @@
                                 size="icon"
                                 className="h-8 w-8 rounded-md"
                                 onClick={() => togglePassword(task.id)}
-                                aria-label={isPasswordVisible(task.id) ? "Hide password" : "Show password"}
-                                title={isPasswordVisible(task.id) ? "Hide password" : "Show password"}
+                                aria-label={
+                                  isPasswordVisible(task.id)
+                                    ? "Hide password"
+                                    : "Show password"
+                                }
+                                title={
+                                  isPasswordVisible(task.id)
+                                    ? "Hide password"
+                                    : "Show password"
+                                }
                               >
-                                {isPasswordVisible(task.id) ? <EyeOff className="h-4 w-4" /> : <Eye className="h-4 w-4" />}
+                                {isPasswordVisible(task.id) ? (
+                                  <EyeOff className="h-4 w-4" />
+                                ) : (
+                                  <Eye className="h-4 w-4" />
+                                )}
                               </Button>
                             )}
                           </div>
