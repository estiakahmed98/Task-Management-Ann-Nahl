--- conflicted
+++ resolved
@@ -6,35 +6,18 @@
   SidebarProvider,
   SidebarTrigger,
 } from "@/components/ui/sidebar";
-<<<<<<< HEAD
-=======
 
-
->>>>>>> 6951be0b
 import { redirect } from "next/navigation";
 import { Toaster } from "sonner";
 import DynamicBreadcrumb from "@/components/DynamicBreadcrumb";
 import ImpersonationBanner from "@/components/auth/ImpersonationBanner";
-import { getAuthUser } from '@/lib/getAuthUser';
-
-// ✅ তুমি এখন যেটা ইউজ করছো — server-side util
 import { getAuthUser } from "@/lib/getAuthUser";
 
-export default async function AmLayout({
+export default async function QcLayout({
   children,
 }: {
   children: React.ReactNode;
 }) {
-<<<<<<< HEAD
-  // ✅ কুকি ম্যানুয়ালি পার্স করার দরকার নেই
-  const user = await getAuthUser();
-  if (!user) {
-    redirect("/");
-  }
-
-  // ✅ role নাম normalize করে নাও (user.role?.name || user.role)
-  const roleName = String(user.role?.name ?? user.role ?? "").toLowerCase();
-=======
   // const cookieHeader = (await headers()).get("cookie");
   // const token =
   //   cookieHeader
@@ -43,11 +26,8 @@
   //     ?.split("=")[1] ?? null;
 
   const user = await getAuthUser();
->>>>>>> 6951be0b
 
-  // ✅ AM অ্যাক্সেস: am অথবা am_ceo — দুটোই এলাউ
-  const allowed = roleName === "am" || roleName === "am_ceo";
-  if (!allowed) {
+  if (!user || user.role?.name !== "am_ceo") {
     redirect("/");
   }
 
